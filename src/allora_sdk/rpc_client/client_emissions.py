--- conflicted
+++ resolved
@@ -2,14 +2,11 @@
 from typing import Dict, List, Optional, Union
 from allora_sdk.protos.emissions.v3 import Nonce
 from allora_sdk.protos.emissions.v9 import (
-<<<<<<< HEAD
     BulkAddToTopicReputerWhitelistRequest,
     BulkAddToTopicWorkerWhitelistRequest,
     CreateNewTopicRequest,
+    DelegateStakeRequest,
     FundTopicRequest,
-=======
-    DelegateStakeRequest,
->>>>>>> 23b599c7
     InputInference,
     InputInferenceForecastBundle,
     InputWorkerDataBundle,
@@ -47,7 +44,7 @@
     ) -> Union[PendingTx, int]:
         """
         Register as a worker or reputer for a topic.
-        
+
         Args:
             topic_id: The topic ID to register for
             owner_addr: Owner address
@@ -57,7 +54,7 @@
             gas_limit: Optional gas limit (used only if simulate=False)
             simulate: If True, only simulate and return estimated gas (int).
                      If False, execute the transaction and return PendingTx.
-            
+
         Returns:
             If simulate=True: Estimated gas units required (int)
             If simulate=False: PendingTx object that can be awaited for the result
@@ -68,7 +65,7 @@
             sender=sender_addr,
             is_reputer=is_reputer,
         )
-        
+
         if simulate:
             return await self._txs.simulate_transaction(
                 type_url="/emissions.v9.RegisterRequest",
@@ -172,8 +169,8 @@
             worker_data_bundle=worker_data_bundle
         )
 
-        logger.debug(f"🚀 Submitting worker payload for topic {topic_id}, inference: {inference_value}")
-        logger.debug(f"   📋 Payload details: nonce={nonce}, forecaster={worker_address}")
+        logger.debug(f"Submitting worker payload for topic {topic_id}, inference: {inference_value}")
+        logger.debug(f"   Payload details: nonce={nonce}, forecaster={worker_address}")
 
         if simulate:
             return await self._txs.simulate_transaction(
@@ -207,7 +204,19 @@
             amount=amount,
         )
 
-<<<<<<< HEAD
+        if simulate:
+            return await self._txs.simulate_transaction(
+                type_url="/emissions.v9.DelegateStakeRequest",
+                msgs=[ msg ],
+            )
+        else:
+            return await self._txs.submit_transaction(
+                type_url="/emissions.v9.DelegateStakeRequest",
+                msgs=[ msg ],
+                gas_limit=gas_limit,
+                fee_tier=fee_tier
+            )
+
     async def create_topic(
         self,
         metadata: str,
@@ -227,7 +236,8 @@
         enable_reputer_whitelist: bool = False,
         fee_tier: FeeTier = FeeTier.STANDARD,
         gas_limit: Optional[int] = None,
-    ):
+        simulate: bool = False,
+    ) -> Union[PendingTx, int]:
         """
         Create a new topic on the Allora network.
 
@@ -248,10 +258,13 @@
             enable_worker_whitelist: Require whitelist for workers (default False)
             enable_reputer_whitelist: Require whitelist for reputers (default False)
             fee_tier: Fee tier (ECO/STANDARD/PRIORITY) - defaults to STANDARD
-            gas_limit: Manual gas limit override
-
-        Returns:
-            Transaction response with hash and status. The topic_id is in the response events.
+            gas_limit: Optional gas limit (used only if simulate=False)
+            simulate: If True, only simulate and return estimated gas (int).
+                     If False, execute the transaction and return PendingTx.
+
+        Returns:
+            If simulate=True: Estimated gas units required (int)
+            If simulate=False: PendingTx object that can be awaited for the result
         """
         if not self._txs:
             raise Exception("No wallet configured. Initialize client with private key or mnemonic.")
@@ -277,14 +290,20 @@
             enable_reputer_whitelist=enable_reputer_whitelist,
         )
 
-        logger.debug(f"🚀 Creating new topic with metadata: {metadata}")
-
-        return await self._txs.submit_transaction(
-            type_url="/emissions.v9.CreateNewTopicRequest",
-            msgs=[ msg ],
-            gas_limit=gas_limit,
-            fee_tier=fee_tier
-        )
+        logger.debug(f"Creating new topic with metadata: {metadata}")
+
+        if simulate:
+            return await self._txs.simulate_transaction(
+                type_url="/emissions.v9.CreateNewTopicRequest",
+                msgs=[ msg ],
+            )
+        else:
+            return await self._txs.submit_transaction(
+                type_url="/emissions.v9.CreateNewTopicRequest",
+                msgs=[ msg ],
+                gas_limit=gas_limit,
+                fee_tier=fee_tier
+            )
 
     async def fund_topic(
         self,
@@ -292,7 +311,8 @@
         amount: str,
         fee_tier: FeeTier = FeeTier.STANDARD,
         gas_limit: Optional[int] = None,
-    ):
+        simulate: bool = False,
+    ) -> Union[PendingTx, int]:
         """
         Fund a topic with ALLO tokens to incentivize inferences.
 
@@ -300,10 +320,13 @@
             topic_id: The topic ID to fund
             amount: Amount of uallo to fund (e.g., "1000000" for 1 ALLO)
             fee_tier: Fee tier (ECO/STANDARD/PRIORITY) - defaults to STANDARD
-            gas_limit: Manual gas limit override
-
-        Returns:
-            Transaction response with hash and status.
+            gas_limit: Optional gas limit (used only if simulate=False)
+            simulate: If True, only simulate and return estimated gas (int).
+                     If False, execute the transaction and return PendingTx.
+
+        Returns:
+            If simulate=True: Estimated gas units required (int)
+            If simulate=False: PendingTx object that can be awaited for the result
         """
         if not self._txs:
             raise Exception("No wallet configured. Initialize client with private key or mnemonic.")
@@ -316,14 +339,20 @@
             amount=amount,
         )
 
-        logger.debug(f"🚀 Funding topic {topic_id} with {amount} uallo")
-
-        return await self._txs.submit_transaction(
-            type_url="/emissions.v9.FundTopicRequest",
-            msgs=[ msg ],
-            gas_limit=gas_limit,
-            fee_tier=fee_tier
-        )
+        logger.debug(f"Funding topic {topic_id} with {amount} uallo")
+
+        if simulate:
+            return await self._txs.simulate_transaction(
+                type_url="/emissions.v9.FundTopicRequest",
+                msgs=[ msg ],
+            )
+        else:
+            return await self._txs.submit_transaction(
+                type_url="/emissions.v9.FundTopicRequest",
+                msgs=[ msg ],
+                gas_limit=gas_limit,
+                fee_tier=fee_tier
+            )
 
     async def bulk_add_to_topic_worker_whitelist(
         self,
@@ -331,7 +360,8 @@
         addresses: List[str],
         fee_tier: FeeTier = FeeTier.STANDARD,
         gas_limit: Optional[int] = None,
-    ):
+        simulate: bool = False,
+    ) -> Union[PendingTx, int]:
         """
         Add multiple addresses to a topic's worker whitelist.
 
@@ -339,10 +369,13 @@
             topic_id: The topic ID to update
             addresses: List of wallet addresses to whitelist
             fee_tier: Fee tier (ECO/STANDARD/PRIORITY) - defaults to STANDARD
-            gas_limit: Manual gas limit override
-
-        Returns:
-            Transaction response with hash and status.
+            gas_limit: Optional gas limit (used only if simulate=False)
+            simulate: If True, only simulate and return estimated gas (int).
+                     If False, execute the transaction and return PendingTx.
+
+        Returns:
+            If simulate=True: Estimated gas units required (int)
+            If simulate=False: PendingTx object that can be awaited for the result
         """
         if not self._txs:
             raise Exception("No wallet configured. Initialize client with private key or mnemonic.")
@@ -355,14 +388,20 @@
             addresses=addresses,
         )
 
-        logger.debug(f"🚀 Adding {len(addresses)} addresses to topic {topic_id} worker whitelist")
-
-        return await self._txs.submit_transaction(
-            type_url="/emissions.v9.BulkAddToTopicWorkerWhitelistRequest",
-            msgs=[ msg ],
-            gas_limit=gas_limit,
-            fee_tier=fee_tier
-        )
+        logger.debug(f"Adding {len(addresses)} addresses to topic {topic_id} worker whitelist")
+
+        if simulate:
+            return await self._txs.simulate_transaction(
+                type_url="/emissions.v9.BulkAddToTopicWorkerWhitelistRequest",
+                msgs=[ msg ],
+            )
+        else:
+            return await self._txs.submit_transaction(
+                type_url="/emissions.v9.BulkAddToTopicWorkerWhitelistRequest",
+                msgs=[ msg ],
+                gas_limit=gas_limit,
+                fee_tier=fee_tier
+            )
 
     async def bulk_add_to_topic_reputer_whitelist(
         self,
@@ -370,7 +409,8 @@
         addresses: List[str],
         fee_tier: FeeTier = FeeTier.STANDARD,
         gas_limit: Optional[int] = None,
-    ):
+        simulate: bool = False,
+    ) -> Union[PendingTx, int]:
         """
         Add multiple addresses to a topic's reputer whitelist.
 
@@ -378,10 +418,13 @@
             topic_id: The topic ID to update
             addresses: List of wallet addresses to whitelist
             fee_tier: Fee tier (ECO/STANDARD/PRIORITY) - defaults to STANDARD
-            gas_limit: Manual gas limit override
-
-        Returns:
-            Transaction response with hash and status.
+            gas_limit: Optional gas limit (used only if simulate=False)
+            simulate: If True, only simulate and return estimated gas (int).
+                     If False, execute the transaction and return PendingTx.
+
+        Returns:
+            If simulate=True: Estimated gas units required (int)
+            If simulate=False: PendingTx object that can be awaited for the result
         """
         if not self._txs:
             raise Exception("No wallet configured. Initialize client with private key or mnemonic.")
@@ -394,25 +437,17 @@
             addresses=addresses,
         )
 
-        logger.debug(f"🚀 Adding {len(addresses)} addresses to topic {topic_id} reputer whitelist")
-
-        return await self._txs.submit_transaction(
-            type_url="/emissions.v9.BulkAddToTopicReputerWhitelistRequest",
-            msgs=[ msg ],
-            gas_limit=gas_limit,
-            fee_tier=fee_tier
-        )
-=======
-        if simulate:
-            return await self._txs.simulate_transaction(
-                type_url="/emissions.v9.DelegateStakeRequest",
-                msgs=[ msg ],
-            )
-        else:
-            return await self._txs.submit_transaction(
-                type_url="/emissions.v9.DelegateStakeRequest",
-                msgs=[ msg ],
-                gas_limit=gas_limit,
-                fee_tier=fee_tier
-            )
->>>>>>> 23b599c7
+        logger.debug(f"Adding {len(addresses)} addresses to topic {topic_id} reputer whitelist")
+
+        if simulate:
+            return await self._txs.simulate_transaction(
+                type_url="/emissions.v9.BulkAddToTopicReputerWhitelistRequest",
+                msgs=[ msg ],
+            )
+        else:
+            return await self._txs.submit_transaction(
+                type_url="/emissions.v9.BulkAddToTopicReputerWhitelistRequest",
+                msgs=[ msg ],
+                gas_limit=gas_limit,
+                fee_tier=fee_tier
+            )